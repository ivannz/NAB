# ----------------------------------------------------------------------
# Copyright (C) 2014, Numenta, Inc.  Unless you have an agreement
# with Numenta, Inc., for a separate license for this software code, the
# following terms and conditions apply:
#
# This program is free software: you can redistribute it and/or modify
# it under the terms of the GNU General Public License version 3 as
# published by the Free Software Foundation.
#
# This program is distributed in the hope that it will be useful,
# but WITHOUT ANY WARRANTY; without even the implied warranty of
# MERCHANTABILITY or FITNESS FOR A PARTICULAR PURPOSE.
# See the GNU General Public License for more details.
#
# You should have received a copy of the GNU General Public License
# along with this program.  If not, see http://www.gnu.org/licenses.
#
# http://numenta.org/licenses/
# ----------------------------------------------------------------------
<<<<<<< HEAD
"""
This contains the objects to store and manipulate a database of csv files.
"""
=======
>>>>>>> 9a0e2945

import os
import sys
import copy
import pandas
from nab.lib.util import absoluteFilePaths, createPath



class DataSet(object):
  """
  Class for storing and manipulating a dataset within a corpus
  Data is stored in pandas.DataFrame
  """

  def __init__(self, srcPath):
    """
    @param srcPath (string)   Path to read dataset from, data should be in csv
                              fomat.
    """
    self.srcPath = srcPath

    self.fileName = os.path.split(srcPath)[1]

    self.data = pandas.io.parsers.read_csv(self.srcPath,
                                          header=0, parse_dates=[0])


  def write(self, newPath=None):
    """Write dataset to self.srcPath or newPath if given.

    @param newPath (string)   Path to write dataset to. If path is not given,
                              write to source path
    """

    path = newPath if newPath else self.srcPath
    self.data.to_csv(path, index=False)


  def modifyData(self, columnName, data=None, write=False):
    """Add columnName to dataset if data is given otherwise, remove columnName.

    @param columnName (string)          Name of the column in the dataset to
                                        either add or remove.

    @param data       (pandas.Series)   Column data to be added to dataset.
                                        Data length should be as long as the
                                        length of other columns.

    @param write      (boolean) Flag to choose whether to write modifications to
                                source path.
    """
    if isinstance(data, pandas.Series):
      self.data[columnName] = data
    else:
      if columnName in self.data:
        del self.data[columnName]

    if write:
      self.write()


  def getTimestampRange(self, t1, t2):
    """Given timestamp range, get all records that are within that range.

    @param t1   (int)   Starting timestamp.

    @param t2   (int)   Ending timestamp.

    @return     (list)  Timestamp and value for each time stamp within the
                        timestamp range.
    """
    tmp = self.data[self.data["timestamp"] >= t1]
    ans = tmp[tmp["timestamp"] <= t2]["timestamp"].tolist()
    return ans


  def __str__(self):
    ans = ""
    ans += "path:                %s\n" % self.srcPath
    ans += "file name:           %s\n"% self.fileName
    ans += "data size:         ", self.data.shape()
    ans += "sample line: %s\n" % ", ".join(self.data[0])
    return ans


class Corpus(object):
  """
  Class for storing and manipulating a corpus of data where each dataset is
  stored as a DataSet object.
  """

  def __init__(self, srcRoot):
    """
    @param srcRoot    (string)    Source directory of corpus.
    """
    self.srcRoot = srcRoot
    self.dataSets = self.getDataSets()
    self.numDataSets = len(self.dataSets)


  def getDataSets(self):
    """
    Collect dataSets from self.srcRoot where datasets are stored in a dictionary
    in which the path relative to the self.srcRoot is their key.

    @return (dict)    Dictionary containing key value pairs of a relative path
                      and its corresponding dataset.
    """
    filePaths = absoluteFilePaths(self.srcRoot)
    dataSets = [DataSet(path) for path in filePaths]

    def getRelativePath(srcRoot, srcPath):
      return srcPath[srcPath.index(srcRoot)+len(srcRoot):].strip("/")

    dataSets = {getRelativePath(self.srcRoot, d.srcPath) : d \
                                                            for d in dataSets}
    return dataSets


  def addColumn(self, columnName, data, write=False):
    """
    Add column to entire corpus given columnName and dictionary of data for each
    file in the corpus. If newRoot is given then corpus is copied and then
    modified.

    @param columnName   (string)  Name of the column in the dataset to add.

    @param data         (dict)    Dictionary containing key value pairs of a
                                  relative path and its corresponding
                                  dataset (as a pandas.Series).

    @param write        (boolean) Flag to decide whether to write corpus
                                  modificiations or not.
    """

    for relativePath in self.dataSets.keys():
      self.dataSets[relativePath].modifyData(columnName, data[relativePath], write=write)


  def removeColumn(self, columnName, write=False):
    """
    Remove column from entire corpus given columnName. If newRoot if given then
    corpus is copied and then modified.

    @param columnName   (string)  Name of the column in the dataset to add.

    @param write        (boolean) Flag to decide whether to write corpus
                                  modificiations or not.
    """
    for relativePath in self.dataSets.keys():
      self.dataSets[relativePath].modifyData(columnName, write=write)

  def copy(self, newRoot=None):
    """Copy corpus to a newRoot which cannot already exist.

    @param newRoot      (string)      Location of new directory to copy corpus
                                      to.
    """
    if newRoot[-1] != "/":
      newRoot += "/"
    if os.path.isdir(newRoot):
      print "directory already exists"
      return
    else:
      createPath(newRoot)

    newCorpus = Corpus(newRoot)
    for relativePath in self.dataSets.keys():
      newCorpus.addDataSet(relativePath, self.dataSets[relativePath])
    return newCorpus


  def addDataSet(self, relativePath, dataSet):
    """Add dataset to corpus given its realtivePath within the corpus.

    @param relativePath     (string)      Path of the new dataset relative to
                                          the corpus directory.

    @param dataSet          (dataSet)     Data set to be added to corpus.
    """
    self.dataSets[relativePath] = copy.deepcopy(dataSet)
    newPath = self.srcRoot + relativePath
    createPath(newPath)
    self.dataSets[relativePath].srcPath = newPath
    self.dataSets[relativePath].write()
    self.numDataSets = len(self.dataSets)


  def getDataSubset(self, query):
    """
    Get subset of the corpus given a query to match the dataset filename or
    relative path.

    @param query        (string)      Search query for obtainin the subset of
                                      the corpus.

    @return             (dict)        Dictionary containing key value pairs of a
                                      relative path and its corresponding
                                      dataset.
    """
    ans = {}
    for relativePath in self.dataSets.keys():
      if query in relativePath:
        ans[relativePath] = self.dataSets[relativePath]
    return ans<|MERGE_RESOLUTION|>--- conflicted
+++ resolved
@@ -17,12 +17,10 @@
 #
 # http://numenta.org/licenses/
 # ----------------------------------------------------------------------
-<<<<<<< HEAD
+
 """
 This contains the objects to store and manipulate a database of csv files.
 """
-=======
->>>>>>> 9a0e2945
 
 import os
 import sys
