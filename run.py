#!/usr/bin/env python
# ----------------------------------------------------------------------
# Copyright (C) 2014-2015, Numenta, Inc.  Unless you have an agreement
# with Numenta, Inc., for a separate license for this software code, the
# following terms and conditions apply:
#
# This program is free software: you can redistribute it and/or modify
# it under the terms of the GNU Affero Public License version 3 as
# published by the Free Software Foundation.
#
# This program is distributed in the hope that it will be useful,
# but WITHOUT ANY WARRANTY; without even the implied warranty of
# MERCHANTABILITY or FITNESS FOR A PARTICULAR PURPOSE.
# See the GNU Affero Public License for more details.
#
# You should have received a copy of the GNU Affero Public License
# along with this program.  If not, see http://www.gnu.org/licenses.
#
# http://numenta.org/licenses/
# ----------------------------------------------------------------------

import argparse
import os
try:
  import simplejson as json
except ImportError:
  import json

from nab.runner import Runner
from nab.util import (detectorNameToClass, checkInputs)



def getDetectorClassConstructors(detectors):
  """
  Takes in names of detectors. Collects class names that correspond to those
  detectors and returns them in a dict. The dict maps detector name to class
  names. Assumes the detectors have been imported.
  """
  detectorConstructors = {
  d : globals()[detectorNameToClass(d)] for d in detectors}

  return detectorConstructors


def main(args):

  root = os.path.dirname(os.path.realpath(__file__))

  numCPUs = int(args.numCPUs) if args.numCPUs is not None else None

  dataDir = os.path.join(root, args.dataDir)
  windowsFile = os.path.join(root, args.windowsFile)
  resultsDir = os.path.join(root, args.resultsDir)
  profilesFile = os.path.join(root, args.profilesFile)
  thresholdsFile = os.path.join(root, args.thresholdsFile)

  runner = Runner(dataDir=dataDir,
                  labelPath=windowsFile,
                  resultsDir=resultsDir,
                  profilesPath=profilesFile,
                  thresholdPath=thresholdsFile,
                  numCPUs=numCPUs)

  runner.initialize()

  if args.detect:
    detectorConstructors = getDetectorClassConstructors(args.detectors)
    runner.detect(detectorConstructors)

  if args.optimize:
    runner.optimize(args.detectors)

  if args.score:
    with open(args.thresholdsFile) as thresholdConfigFile:
      detectorThresholds = json.load(thresholdConfigFile)
    runner.score(args.detectors, detectorThresholds)

  if args.normalize:
    try:
      runner.normalize()
    except AttributeError("Error: you must run the scoring step with the "
                          "normalization step."):
      return


if __name__ == "__main__":

  parser = argparse.ArgumentParser()

  parser.add_argument("--detect",
                    help="Generate detector results but do not analyze results "
                    "files.",
                    default=False,
                    action="store_true")

  parser.add_argument("--optimize",
                    help="Optimize the thresholds for each detector and user "
                    "profile combination",
                    default=False,
                    action="store_true")

  parser.add_argument("--score",
                    help="Analyze results in the results directory",
                    default=False,
                    action="store_true")

  parser.add_argument("--normalize",
                    help="Normalize the final scores",
                    default=False,
                    action="store_true")

  parser.add_argument("--skipConfirmation",
                    help="If specified will skip the user confirmation step",
                    default=False,
                    action="store_true")

  parser.add_argument("--dataDir",
                    default="data",
                    help="This holds all the label windows for the corpus.")

  parser.add_argument("--resultsDir",
                    default="results",
                    help="This will hold the results after running detectors "
                    "on the data")

  parser.add_argument("--windowsFile",
                    default=os.path.join("labels", "combined_windows.json"),
                    help="JSON file containing ground truth labels for the "
                         "corpus.")

  parser.add_argument("-d", "--detectors",
                    nargs="*",
                    type=str,
                    default=["null", "numenta", "random", "skyline",
                             "bayesChangePt", "windowedGaussian", "expose",
                             "relativeEntropy"],
                    help="Comma separated list of detector(s) to use, e.g. "
                         "null,numenta")

  parser.add_argument("-p", "--profilesFile",
                    default=os.path.join("config", "profiles.json"),
                    help="The configuration file to use while running the "
                    "benchmark.")

  parser.add_argument("-t", "--thresholdsFile",
                    default=os.path.join("config", "thresholds.json"),
                    help="The configuration file that stores thresholds for "
                    "each combination of detector and username")

  parser.add_argument("-n", "--numCPUs",
                    default=None,
                    help="The number of CPUs to use to run the "
                    "benchmark. If not specified all CPUs will be used.")

  args = parser.parse_args()

  if (not args.detect
      and not args.optimize
      and not args.score
      and not args.normalize):
    args.detect = True
    args.optimize = True
    args.score = True
    args.normalize = True

  if len(args.detectors) == 1:
    # Handle comma-seperated list argument.
    args.detectors = args.detectors[0].split(",")

  # The following imports are necessary for getDetectorClassConstructors to
  # automatically figure out the detector classes.
  # Only import detectors if used so as to avoid unnecessary dependency.
  if "bayesChangePt" in args.detectors:
    from nab.detectors.bayes_changept.bayes_changept_detector import (
      BayesChangePtDetector)
  if "numenta" in args.detectors:
    from nab.detectors.numenta.numenta_detector import NumentaDetector
  if "numentaTM" in args.detectors:
    from nab.detectors.numenta.numentaTM_detector import NumentaTMDetector
  if "null" in args.detectors:
    from nab.detectors.null.null_detector import NullDetector
  if "random" in args.detectors:
    from nab.detectors.random.random_detector import RandomDetector
  if "skyline" in args.detectors:
    from nab.detectors.skyline.skyline_detector import SkylineDetector
  if "windowedGaussian" in args.detectors:
    from nab.detectors.gaussian.windowedGaussian_detector import (
      WindowedGaussianDetector)
<<<<<<< HEAD
  if "knncad" in args.detectors:
    from nab.detectors.knncad.knncad_detector import KnncadDetector
=======
  if "relativeEntropy" in args.detectors:
    from nab.detectors.relative_entropy.relative_entropy_detector import (
      RelativeEntropyDetector)

  # To run expose detector, you must have sklearn version 0.16.1 installed.
  # Higher versions of sklearn may not be compatible with numpy version 1.9.2
  # required to run nupic.
  if "expose" in args.detectors:
    from nab.detectors.expose.expose_detector import ExposeDetector

  if "contextOSE" in args.detectors:
    from nab.detectors.context_ose.context_ose_detector import (
    ContextOSEDetector )

>>>>>>> d475dc1f

  if args.skipConfirmation or checkInputs(args):
    main(args)<|MERGE_RESOLUTION|>--- conflicted
+++ resolved
@@ -187,10 +187,8 @@
   if "windowedGaussian" in args.detectors:
     from nab.detectors.gaussian.windowedGaussian_detector import (
       WindowedGaussianDetector)
-<<<<<<< HEAD
   if "knncad" in args.detectors:
     from nab.detectors.knncad.knncad_detector import KnncadDetector
-=======
   if "relativeEntropy" in args.detectors:
     from nab.detectors.relative_entropy.relative_entropy_detector import (
       RelativeEntropyDetector)
@@ -205,7 +203,6 @@
     from nab.detectors.context_ose.context_ose_detector import (
     ContextOSEDetector )
 
->>>>>>> d475dc1f
 
   if args.skipConfirmation or checkInputs(args):
     main(args)