--- conflicted
+++ resolved
@@ -175,13 +175,8 @@
       BayesChangePtDetector)
   if "numenta" in args.detectors:
     from nab.detectors.numenta.numenta_detector import NumentaDetector
-<<<<<<< HEAD
   if "htmjava" in args.detectors:
     from nab.detectors.htmjava.htmjava_detector import HtmjavaDetector
-  from nab.detectors.skyline.skyline_detector import SkylineDetector
-  from nab.detectors.random.random_detector import RandomDetector
-  from nab.detectors.null.null_detector import NullDetector
-=======
   if "numentaTM" in args.detectors:
     from nab.detectors.numenta.numentaTM_detector import NumentaTMDetector
   if "null" in args.detectors:
@@ -199,7 +194,6 @@
   # required to run nupic.
   if "expose" in args.detectors:
     from nab.detectors.expose.expose_detector import ExposeDetector
->>>>>>> 90f83d72
 
   if args.skipConfirmation or checkInputs(args):
     main(args)