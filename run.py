--- conflicted
+++ resolved
@@ -170,13 +170,9 @@
     args.score = True
     args.normalize = True
 
-<<<<<<< HEAD
   if len(args.detectors) == 1:
     # Handle comma-seperated list argument.
     args.detectors = args.detectors[0].split(',')
-=======
-  args.detectors = args.detectors[0].split(',')
->>>>>>> d6835522
 
   if args.skipConfirmation or checkInputs(args):
     main(args)
